--- conflicted
+++ resolved
@@ -358,11 +358,7 @@
 			return;
 		}
 
-<<<<<<< HEAD
 		if ((m_controlFlags & (ControlFlags::TurnCamera | ControlFlags::TurnPlayer)) == 0)
-=======
-		if ((m_controlFlags & (ControlFlags::TurnPlayer | ControlFlags::TurnCamera)) == 0)
->>>>>>> a2b9f8a9
 		{
 			return;
 		}
@@ -498,10 +494,7 @@
 		m_cameraAnchorNode = &m_scene.CreateSceneNode("CameraAnchor");
 		m_cameraAnchorNode->AddChild(*m_cameraNode);
 		m_cameraAnchorNode->SetPosition(Vector3::UnitY);
-<<<<<<< HEAD
 		//m_cameraAnchorNode->Yaw(Degree(180.0f), TransformSpace::Parent);
-=======
->>>>>>> a2b9f8a9
 
 		NotifyCameraZoomChanged();
 	}
